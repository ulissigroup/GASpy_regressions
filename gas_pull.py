'''
This class contains different methods to pull and parse data from *.db files so that
other scripts may perform data analyses on them.

Note that this script uses the term "factors". Some people may call these "features" or
"independent variables".
'''
__author__ = 'Kevin Tran'
__email__ = 'ktran@andrew.cmu.edu'
import pdb
import warnings
import sys
import pickle
import numpy as np
from sklearn import preprocessing
from sklearn.model_selection import train_test_split
from pymatgen.io.ase import AseAtomsAdaptor
from pymatgen.analysis.structure_analyzer import VoronoiCoordFinder
from vasp.mongo import mongo_doc_atoms
sys.path.insert(0, '../')
from gaspy import utils
from gaspy import defaults


class GASPull(object):
    def __init__(self,
                 vasp_settings=None, split=False,
                 energy_min=-4, energy_max=4, f_max=0.5,
                 ads_move_max=1.5, bare_slab_move_max=0.5, slab_move_max=1.5,
                 train_size=0.75, random_state=42):
        '''
        Connect to the database and pull out the pertinent docs/information in a form that
        may be regressed/manipulated.

        Inputs:
            vasp_settings       A string of vasp settings. Use the vasp_settings_to_str
                                function in GAspy
            split               Boolean that is true if you want to split the data into a
                                training and test sets
            energy_min          The minimum adsorption energy to pull from the Local DB (eV)
            energy_max          The maximum adsorption energy to pull from the Local DB (eV)
            ads_move_max        The maximum distance that an adsorbate atom may move (angstrom)
            bare_slab_move_max  The maxmimum distance that a slab atom may move when it is relaxed
                                without an adsorbate (angstrom)
            slab_move_max       The maximum distance that a slab atom may move (angstrom)
            f_max               The upper limit on the maximum force on an atom in the system
        '''
        # The default value for `vasp_settings` will be `None`, which means that we take all
        # calculations and do not filter via vasp settings. We define the default here
        # just in case Python doesn't play well with this non-straight-forward default.
        if not vasp_settings:
            vasp_settings = utils.vasp_settings_to_str({})

        # Create a function that returns a mongo cursor object given the arguments passed
        # to GASPull
        with utils.get_adsorption_db() as client:
            self.client = client

        # Pass along various parameters to use later
        self.split = split
        self.train_size = train_size
        self.random_state = random_state
        self.vasp_settings = vasp_settings
        self.energy_min = energy_min
        self.energy_max = energy_max
        self.f_max = f_max
        self.ads_move_max = ads_move_max
        self.bare_slab_move_max = bare_slab_move_max
        self.slab_move_max = slab_move_max

        # Do a quick `_pull` test to see if we even get anything. If not, then alert the user.
        docs = self._pull(defaults.fingerprints())
        if not len(docs[docs.keys()[0]]):
            raise Exception('GASPull failed to find any matches. Please check your query settings.')


    def _pull(self, fingerprints,
              adsorbates='default', vasp_settings='default',
              energy_min='default', energy_max='default', f_max='default',
              ads_move_max='default', bare_slab_move_max='default',
              slab_move_max='default'):
        '''
        This method really only calls `gaspy.utils.get_docs`, but it does so
        with some extra defaults to make it easier for the programmer to make new methods
        & not worry about a lot of the arguments that `get_docs` needs.
        '''
        # It turns out that Python doesn't like `self.*` assigned as defaults.
        # Let's hack it. Note that we use the `default` flag instead of the
        # conventional `None` because the user might want to actually pass a `None`
        # to this method.
        if energy_min == 'default':
            energy_min = self.energy_min
        if energy_max == 'default':
            energy_max = self.energy_max
        if f_max == 'default':
            f_max = self.f_max
        if ads_move_max == 'default':
            ads_move_max = self.ads_move_max
        if bare_slab_move_max == 'default':
            bare_slab_move_max = self.bare_slab_move_max
        if slab_move_max == 'default':
            slab_move_max = self.slab_move_max
        if vasp_settings == 'default':
            vasp_settings = self.vasp_settings

        return utils.get_docs(self.client, 'adsorption', fingerprints,
                              adsorbates=None, calc_settings=None,
                              vasp_settings=vasp_settings,
                              energy_min=energy_min, energy_max=energy_max,
                              f_max=f_max, ads_move_max=ads_move_max,
                              bare_slab_move_max=bare_slab_move_max,
                              slab_move_max=slab_move_max)[1]


    def _coord2coordcount(self, coords):
        '''
        Turn a human-readable string coordination into a vector of
        coordination count.

        Inputs:
            coords      A list of strings indicating the coordination, e.g.,
                        ['Ag-Au-Au', 'Au']
        Outputs:
            coordcount  A numpy array of coordination counts, e.g.,
                        np.array([1 2 0 0 0], [0 1 0 0 0])
            lb          The label binarizer used to turn the strings into
                        lists of vectors
        '''
        # Get ALL of the symbols for the elements that we have in the entire DB
        symbols = self._pull({'symbols': '$atoms.chemical_symbols'},
                             vasp_settings=None, energy_min=None, energy_max=None,
                             f_max=None, ads_move_max=None, bare_slab_move_max=None,
                             slab_move_max=None)['symbols']
        # Parse the symbols to find the unique ones.
        unq_symbols = np.unique([item for sublist in symbols for item in sublist
                                 if (item != 'C' and item != 'O')])
        # TODO:  Get rid of C & O filter if we end up using carbides/oxides. We filter
        # because Alamo doesn't like unused features.

        # Make a binarizer out of all the symbols.
        # We filter out C & O because Alamo cries if we include
        # symbols that do not actually end up as part of the
        # coordination. We can put these back in if we start dealing
        # with carbides or oxides, respectively.
        lb = preprocessing.LabelBinarizer()
        lb.fit(np.unique([item for sublist in symbols for item in sublist
                          if item != 'C' and item != 'O']))

        # Use the binarizer to turn a coordination into a list of sparse
        # binary vectors. For example: We could turn `Ag-Au-Au` into
        # [[1 0 0 0 0], [0 1 0 0 0], [0 1 0 0 0]]. We then use np.sum
        # to summate each list into a count list, [1 2 0 0 0]
        coordcount = np.array([np.sum(lb.transform(coord.split('-')), axis=0)
                               for coord in coords])
        return coordcount, lb


    def _stack(self, data_dict, keys):
        '''
        This method stacks various data into a numpy array. It should be used to stack factors
        and responses (separately).
        Inputs:
            data_dict   A dictionary of the data to stack. The keys in this dictionary should
                        be the names of the data, and the values should be lists of the data
            keys        `data_dict` may contain key:value pairs that we don't want to stack.
                        The user must provide a list of the keys of the data they want to stack.
        Output:  A numpy array where the data are stacked horizontally.
        '''
        # We will use the numpy.hstack function, which accepts the data in a tuple form. But first,
        # we initialize the tuple and then populate it with the data from data_dict.
        data_tup = tuple()
        for key in keys:
            data_tup += (data_dict[key],)
        return np.hstack(data_tup)


    def energy_fr_coordcount_ads(self):
        '''
        Pull data according to the following motifs:
            coord_count     A vector of ordered integers. Each integer represents the number
                            of atoms of an element that are coordinated with the adsorbate.
                            For example:  a coordination site of Au-Ag-Ag could be represented
                            by [0, 0, 0, 1, 0, 2], where the zeros represent the coordination
                            counts for other elements (e.g., Al or Pt).
            ads             A vector of binaries that indicate the type of adsorbate.
        Outputs:
            p_docs      "parsed mongo docs"; a dictionary containing the data we pulled from
                        the adsorption database. This object is taken raw from the _pull method.
            x           A stacked array containing all of the data for all of the factors
            y           A stacked array containing all of the data for all of the responses
            x_train     A subset of `x` intended to use as a training set
            y_train     A subset of `y` intended to use as a training set
            x_test      A subset of `x` intended to use as a validation set
            y_test      A subset of `y` intended to use as a validation set
            lb_ads      The label binarizer used to binarize the adsorbate
            lb_coord    The label binarizer used to binarize the coordination vector
        '''
        # Identify the factors & responses. This will be used to build the outputs.
        factors = ['coordination', 'adsorbate']
        responses = ['energy']
        # Establish the variables to pull (i.e., `fingerprints`) and pull it from
        # the database
        fingerprints = {'mpid': '$processed_data.calculation_info.mpid',
                        'miller': '$processed_data.calculation_info.miller',
                        'coordination': '$processed_data.fp_final.coordination',
                        'adsorbates': '$processed_data.calculation_info.adsorbate_names',
                        'energy': '$results.energy'}
        p_docs = self._pull(fingerprints=fingerprints)
        # `adsorbates` returns a list of adsorbates. We're only looking at one right now,
        # so we pull it out into its own key.
        p_docs['adsorbate'] = [adsorbates[0] for adsorbates in p_docs['adsorbates']]

        # Initialize a second dictionary, `features`, that will be identical to the `p_docs`
        # dictionary, except the values will be pre-processed such that they may be accepted
        # and readable by regressors
        features = dict.fromkeys(factors+responses)

        # Pre-process the energy
        features['energy'] = np.array(p_docs['energy'])
        # Pre-process the adsorbate identity via binarizer
        ads = np.unique(p_docs['adsorbate'])
        lb_ads = preprocessing.LabelBinarizer()
        lb_ads.fit(ads)
        features['adsorbate'] = lb_ads.transform(p_docs['adsorbate'])
        # Pre-process the coordination
        features['coordination'], lb_coord = self._coord2coordcount(p_docs['coordination'])

        # Stack the p_docs to create the outputs
        x = self._stack(features, factors)
        y = self._stack(features, responses)

        # If specified, return the features and the p_docs
        if self.split:
            x_train, x_test, y_train, y_test = train_test_split(x, y,
                                                                train_size=self.train_size,
                                                                random_state=self.random_state)
            return x, y, p_docs, x_train, x_test, y_train, y_test, lb_ads, lb_coord
        # If we are not splitting the features, then simply returt x, y, and p_docs
        else:
            return x, y, p_docs, lb_ads, lb_coord


    # TODO:  Test
    def energy_fr_coordcount(self):
        '''
        Pull data according to the following motifs:
            coord_count     A vector of ordered integers. Each integer represents the number
                            of atoms of an element that are coordinated with the adsorbate.
                            For example:  a coordination site of Au-Ag-Ag could be represented
                            by [0, 0, 0, 1, 0, 2], where the zeros represent the coordination
                            counts for other elements (e.g., Al or Pt).
        Outputs:
            data        A dictionary containing the data we pulled from the Local database.
                        This object is taken raw from the _pull method.
            x           A stacked array containing all of the data for all of the factors
            y           A stacked array containing all of the data for all of the responses
            x_train     A subset of `x` intended to use as a training set
            y_train     A subset of `y` intended to use as a training set
            x_test      A subset of `x` intended to use as a validation set
            y_test      A subset of `y` intended to use as a validation set
            lb_ads      The label binarizer used to binarize the adsorbate
            lb_coord    The label binarizer used to binarize the coordination vector
        '''
        # Establish the variables and pull the data from the Local database
        pulled_factors = ['coordination', 'adsorbate', 'mpid', 'miller']
        factors = ['coordination']
        responses = ['energy']
        data = self._pull(pulled_factors+responses+['symbols'])
        # Initialize a second dictionary, `p_data`, that will be identical to the `data`
        # dictionary, except the values will be pre-processed data, not "raw" data.
        p_data = dict.fromkeys(factors+responses, None)

        # Pre-process the energy
        p_data['energy'] = np.array(data['energy'])
        # Pre-process the coordination
        p_data['coordination'], lb_coord = self._coord2coordcount(data['coordination'])

        # Stack the data to create the outputs
        x = self._stack(p_data, factors)
        y = self._stack(p_data, responses)

        # If specified, return the split data and the raw data
        if self.split:
            x_train, x_test, y_train, y_test = train_test_split(x, y,
                                                                train_size=self.train_size,
                                                                random_state=self.random_state)
            return x, y, data, x_train, x_test, y_train, y_test, lb_coord
        # If we are not splitting the data, then simply returt x, y, and the raw data
        else:
            return x, y, data, lb_coord


    def energy_fr_coordcount(self):
        '''
        Pull data according to the following motifs:
            coord_count     A vector of ordered integers. Each integer represents the number
                            of atoms of an element that are coordinated with the adsorbate.
                            For example:  a coordination site of Au-Ag-Ag could be represented
                            by [0, 0, 0, 1, 0, 2], where the zeros represent the coordination
                            counts for other elements (e.g., Al or Pt).
        Outputs:
            data        A dictionary containing the data we pulled from the Local database.
                        This object is taken raw from the _pull method.
            x           A stacked array containing all of the data for all of the factors
            y           A stacked array containing all of the data for all of the responses
            x_train     A subset of `x` intended to use as a training set
            y_train     A subset of `y` intended to use as a training set
            x_test      A subset of `x` intended to use as a validation set
            y_test      A subset of `y` intended to use as a validation set
            lb_ads      The label binarizer used to binarize the adsorbate
            lb_coord    The label binarizer used to binarize the coordination vector
        '''
        # Establish the variables and pull the data from the Local database
        pulled_factors = ['coordination', 'adsorbate', 'mpid', 'miller']
        factors = ['coordination']
        responses = ['energy']
        data = self._pull(pulled_factors+responses+['symbols'])
        # Initialize a second dictionary, `p_data`, that will be identical to the `data`
        # dictionary, except the values will be pre-processed data, not "raw" data.
        p_data = dict.fromkeys(factors+responses, None)

        # Pre-process the energy
        p_data['energy'] = np.array(data['energy'])
        # Pre-process the coordination
        p_data['coordination'], lb_coord = self._coord2coordcount(data['coordination'])

        # Stack the data to create the outputs
        x = self._stack(p_data, factors)
        y = self._stack(p_data, responses)

        # If specified, return the split data and the raw data
        if self.split:
            x_train, x_test, y_train, y_test = train_test_split(x, y,
                                                                train_size=self.train_size,
                                                                random_state=self.random_state)
            return x, y, data, x_train, x_test, y_train, y_test, lb_coord
        # If we are not splitting the data, then simply returt x, y, and the raw data
        else:
            return x, y, data, lb_coord


    def energy_fr_coordcount_nncoord_ads(self):
        '''
        Pull data according to the following motifs:
            coord_count     A vector of ordered integers. Each integer represents the number
                            of atoms of an element that are coordinated with the adsorbate.
                            For example:  a coordination site of Au-Ag-Ag could be represented
                            by [0, 0, 0, 1, 0, 2], where the zeros represent the coordination
                            counts for other elements (e.g., Al or Pt).
            nncord          The same as coord_count, except we cound the atoms that are
                            coordinated with the binding atoms' nearest neighbor
            ads             A vector of binaries that indicate the type of adsorbate.
        Outputs:
            p_docs      "parsed mongo docs"; a dictionary containing the data we pulled from
                        the adsorption database. This object is taken raw from the _pull method.
            x           A stacked array containing all of the data for all of the factors
            y           A stacked array containing all of the data for all of the responses
            x_train     A subset of `x` intended to use as a training set
            y_train     A subset of `y` intended to use as a training set
            x_test      A subset of `x` intended to use as a validation set
            y_test      A subset of `y` intended to use as a validation set
            lb_ads      The label binarizer used to binarize the adsorbate
            lb_coord    The label binarizer used to binarize the coordination vector
        '''
        # Identify the factors & responses. This will be used to build the outputs.
        factors = ['coordination', 'nextnearestcoordination', 'adsorbate']
        responses = ['energy']
        # Establish the variables to pull (i.e., `fingerprints`) and pull it from
        # the database
        fingerprints = {'mpid': '$processed_data.calculation_info.mpid',
                        'miller': '$processed_data.calculation_info.miller',
                        'coordination': '$processed_data.fp_final.coordination',
                        'nextnearestcoordination': '$processed_data.fp_init.nextnearestcoordination',
                        'adsorbates': '$processed_data.calculation_info.adsorbate_names',
                        'energy': '$results.energy'}
        p_docs = self._pull(fingerprints=fingerprints)
        # `adsorbates` returns a list of adsorbates. We're only looking at one right now,
        # so we pull it out into its own key.
        p_docs['adsorbate'] = [adsorbates[0] for adsorbates in p_docs['adsorbates']]

        # Initialize a second dictionary, `features`, that will be identical to the `p_docs`
        # dictionary, except the values will be pre-processed such that they may be accepted
        # and readable by regressors
        features = dict.fromkeys(factors+responses)

        # Pre-process the energy
        features['energy'] = np.array(p_docs['energy'])
        # Pre-process the adsorbate identity via binarizer
        ads = np.unique(p_docs['adsorbate'])
        lb_ads = preprocessing.LabelBinarizer()
        lb_ads.fit(ads)
        features['adsorbate'] = lb_ads.transform(p_docs['adsorbate'])
        # Pre-process the coordination counts
        features['coordination'], lb_coord = self._coord2coordcount(p_docs['coordination'])
        # Pre-process the next nearest coordination counts
        features['nextnearestcoordination'], lb_nncoord = self._coord2coordcount(p_docs['nextnearestcoordination'])

        # Stack the data to create the outputs
        x = self._stack(features, factors)
        y = self._stack(features, responses)

        # If specified, return the features and the p_docs
        if self.split:
            x_train, x_test, y_train, y_test = train_test_split(x, y,
                                                                train_size=self.train_size,
                                                                random_state=self.random_state)
            return x, y, p_docs, x_train, x_test, y_train, y_test, lb_ads, lb_coord
        # If we are not splitting the features, then simply returt x, y, and p_docs
        else:
            return x, y, p_docs, lb_ads, lb_coord


    # TODO:  Test
    def energy_fr_gcn_ads(self):
        '''
        Pull data according to the following motifs:
            gcn     Generalized Coordination Number for an adsorbate on an alloy.
                    It is similar to the coordination count, but instead of simply
                    adding `1` for each neighbor, we add the fractional coordination
                    for that neighbor (i.e., if that neighbor normally has a CN of 12
                    and now it has a CN of 6, we assign its fractional coordination as
                    6/12=0.5). Note that this method has two shortfalls:
                        1) The fractional coordination of the neighbors is insensitive
                           to the identity of the missing next-neighbors,
                           e.g., if a bulk Ag slab atom is normally coordinated
                           as Ni-Ni-Ga-Ga, then a slab Ag atom that is
                           coordinated as Ni-Ni-Ga will look the same as
                           another slab Ag atom that is coordinated as Ni-Ga-Ga.
                        2) This algorithm does not differentiate the "normal
                           coordination" of one elemental atom in the bulk from
                           another. For example:  If an adsorbate coordination
                           is Ag-Ag and one of those Ag lost all of its neighbors
                           (i.e., had fractional coordination=0) while the other
                           Ag lost none (i.e., fractional coordination=1), then
                           this method would mark the adsorbate's gcn=0+1=1.
                           This would be the same gcn as a system whose two
                           Ag atoms had fractional coordinations of 0.5 (each).
            ads     A vector of binaries that indicate the type of adsorbate.
        Outputs:
            p_docs      "parsed mongo docs"; a dictionary containing the data we pulled from
                        the adsorption database. This object is taken raw from the _pull method.
            x           A stacked array containing all of the data for all of the factors
            y           A stacked array containing all of the data for all of the responses
            x_train     A subset of `x` intended to use as a training set
            y_train     A subset of `y` intended to use as a training set
            x_test      A subset of `x` intended to use as a validation set
            y_test      A subset of `y` intended to use as a validation set
            lb_ads      The label binarizer used to binarize the adsorbate
            lb_coord    The label binarizer used to binarize the coordination vector
        '''
        # Identify the factors & responses. This will be used to build the outputs.
        factors = ['gcn', 'adsorbate']
        responses = ['energy']
        # Establish the variables to pull (i.e., `fingerprints`) and pull it from
        # the database
        fingerprints = {'mpid': '$processed_data.calculation_info.mpid',
                        'miller': '$processed_data.calculation_info.miller',
                        'coordination': '$processed_data.fp_final.coordination',
                        'neighborcoord': '$processed_data.fp_final.neighborcoord',
                        'adsorbates': '$processed_data.calculation_info.adsorbate_names',
                        'bulkfwid': '$processed_data.FW_info.bulk',
                        'energy': '$results.energy'}
        p_docs = self._pull(fingerprints=fingerprints)
        # `adsorbates` returns a list of adsorbates. We're only looking at one right now,
        # so we pull it out into its own key.
        p_docs['adsorbate'] = [adsorbates[0] for adsorbates in p_docs['adsorbates']]

        # Initialize a second dictionary, `features`, that will be identical to the `p_docs`
        # dictionary, except the values will be pre-processed p_docs, not "raw" p_docs.
        features = dict.fromkeys(factors+responses, None)

        # Pre-process the energy
        features['energy'] = np.array(p_docs['energy'])
        # Pre-process the adsorbate identity via binarizer
        ads = np.unique(p_docs['adsorbate'])
        lb_ads = preprocessing.LabelBinarizer()
        lb_ads.fit(ads)
        features['adsorbate'] = lb_ads.transform(p_docs['adsorbate'])

        # Create a binarizer for the elements we are looking at so that we can use
        # it to calculate the GCNs
        lb_coord = self._coord2coordcount([''])[1]
        # Determine the maximum coordination of each of the elements in the bulk, c_max.
        # This will also be used to calculate the GCNs. Note that `cmax` will be a nested
        # dictionary. The highest level keys are the fwids of the bulks; the second level
        # keys (which are the first-level values) are the unique elements of that bulk;
        # and the second-level values are naive coordination numbers (i.e., they treat
        # all elements the same).
        with utils.get_aux_db() as aux_db:
            # `bulks` is a dictionary of all of the bulks we've relaxed, where
            # the key is the fwid and the value is the ase.Atoms object.
            bulks = {fwid: mongo_doc_atoms(aux_db.find({'fwid': fwid})[0])
                     for fwid in np.unique(p_docs['bulkfwid'])}
        cmax = dict.fromkeys(bulks)
        for fwid, bulk in bulks.iteritems():
            # PyMatGen prep-work before we calculate the coordination count
            # of each atom in the bulk. `neighbor_coords` a dictionary the coordination
            # numbers for each atom in the bulk, but sorted such that each key
            # is a different element and each value is a list of coordination numbers
            # (for each occurence of that element in the bulk).
            struct = AseAtomsAdaptor.get_structure(bulk)
            vcf = VoronoiCoordFinder(struct, allow_pathological=True)
            bulk_symbols = np.unique(bulk.get_chemical_symbols())
            neighbor_coords = dict.fromkeys(bulk_symbols, [])
            for i, atom in enumerate(bulk):
                # We use a try/except block to address QHull errors. Since we can't
                # figure out how to define a QHull error, we put down a blanket
                # exception and spit it out so the user will know what happened.
                try:
                    neighbor_sites = vcf.get_coordinated_sites(i, 0.8)
                    neighbor_atoms = [neighbor_site.species_string
                                      for neighbor_site in neighbor_sites]
                    neighbor_coords[atom.symbol].append(np.sum(lb_coord.transform(neighbor_atoms)))
                except Exception as ex:
                    template = 'An exception of type {0} occurred. Arguments:\n{1!r}'
                    message = template.format(type(ex).__name__, ex.args)
                    print(message)
                    print('We might have gotten a Qhull error at fwid=%s, atom #%s (%s)' \
                          % (fwid, i, atom.symbol))
                    # If we get an error, then just put a zero and move on because,
                    # well, we need to put something.
                    neighbor_coords[atom.symbol].append(0)
            # Use `neighbor_coords` to populate `cmax`. We also make it a float
            # so that we don't have to do it later (i.e., do it up front).
            cmax[fwid] = {symbol: float(max(neighbor_coord))
                          for symbol, neighbor_coord in neighbor_coords.iteritems()}

        # Pre-process the GCNs. But first we initialize and then turn the GCN
        # array into a float array, since we'll be adding fractional coordination
        # numbers
        features['gcn'], __lb = self._coord2coordcount(['']*len(p_docs['energy']))
        features['gcn'] = features['gcn'].astype(float)
        for i, coord in enumerate(p_docs['coordination']):
            # `p_docs['neighborcoord'][i]` contains the coordinations as a list of strings,
            # e.g., ['W:N-N', 'W:N-N-N']. Here, we split off the neighbor (i.e., the symbols
            # before ":") and then count the number of symbols within each coordination,
            # which we then assign as `neighbor_cn`, which is the conventional coordination
            # number of each of the adsorbates' neighbors.
            neighbor_cn = [len(neighbor_coord.split(':')[1].split('-'))
                           for neighbor_coord in p_docs['neighborcoord'][i]]
            # Calculate and assign the gcn contribution for each neighbor
            for j, neighbor in enumerate(coord.split('-')):
                try:
                    _cmax = cmax[p_docs['bulkfwid'][i]][neighbor]
                    # The index of `neighbor`'s element within the coordcount vector
                    index = self._coord2coordcount([neighbor])[0].tolist()[0].index(1)
                    try:
                        # Add the gcn contribution from this neighor.
                        features['gcn'][i][index] += neighbor_cn[j]/_cmax
                    # If _cmax somehow turns out to be zero, then add a gcn of
                    # 1 (if the neighbor is coordinated at all)
                    except ZeroDivisionError:
                        if neighbor_cn[j]:
                            features['gcn'][i][index] += 1
                # If the `coord` ends up containing an element that's not
                # in the bulk (which only happens on edge cases where
                # PyMatGen fails us), then simply set the neighbor_cn to 1
                # (if the neighbor is coordinated at all).
                except KeyError:
                    if neighbor_cn[j]:
                        features['gcn'][i][index] += 1
            try:
                if not i % 100:
                    print("Pulling out p_docs point #%s for GCN" % i)
            except ZeroDivisionError:
                pass

        # Stack the p_docs to create the outputs
        x = self._stack(features, factors)
        y = self._stack(features, responses)

        # If specified, return the features and the p_docs
        if self.split:
            x_train, x_test, y_train, y_test = train_test_split(x, y,
                                                                train_size=self.train_size,
                                                                random_state=self.random_state)
            return x, y, p_docs, x_train, x_test, y_train, y_test, lb_ads, lb_coord
        # If we are not splitting the features, then simply returt x, y, and p_docs
        else:
            return x, y, p_docs, lb_ads, lb_coord


    def energy_fr_gcn(self):
        '''
        Pull data according to the following motifs:
            gcn     Generalized Coordination Number for an adsorbate on an alloy.
                    It is similar to the coordination count, but instead of simply
                    adding `1` for each neighbor, we add the fractional coordination
                    for that neighbor (i.e., if that neighbor normally has a CN of 12
                    and now it has a CN of 6, we assign its fractional coordination as
                    6/12=0.5). Note that this method has two shortfalls:
                        1) The fractional coordination of the neighbors is insensitive
                           to the identity of the missing next-neighbors,
                           e.g., if a bulk Ag slab atom is normally coordinated
                           as Ni-Ni-Ga-Ga, then a slab Ag atom that is
                           coordinated as Ni-Ni-Ga will look the same as
                           another slab Ag atom that is coordinated as Ni-Ga-Ga.
                        2) This algorithm does not differentiate the "normal
                           coordination" of one elemental atom in the bulk from
                           another. For example:  If an adsorbate coordination
                           is Ag-Ag and one of those Ag lost all of its neighbors
                           (i.e., had fractional coordination=0) while the other
                           Ag lost none (i.e., fractional coordination=1), then
                           this method would mark the adsorbate's gcn=0+1=1.
                           This would be the same gcn as a system whose two
                           Ag atoms had fractional coordinations of 0.5 (each).
        Outputs:
            data        A dictionary containing the data we pulled from the Local database.
                        This object is taken raw from the _pull method.
            x           A stacked array containing all of the data for all of the factors
            y           A stacked array containing all of the data for all of the responses
            x_train     A subset of `x` intended to use as a training set
            y_train     A subset of `y` intended to use as a training set
            x_test      A subset of `x` intended to use as a validation set
            y_test      A subset of `y` intended to use as a validation set
            lb_ads      The label binarizer used to binarize the adsorbate
            lb_coord    The label binarizer used to binarize the coordination vector
        '''
        # Establish the variables and pull the data from the Local database
        pulled_factors = ['coordination', 'neighborcoord', 'bulkfwid',
                          'adsorbate', 'mpid', 'miller']
        factors = ['gcn']
        responses = ['energy']
        data = self._pull(pulled_factors+responses+['symbols'])
        # Initialize a second dictionary, `p_data`, that will be identical to the `data`
        # dictionary, except the values will be pre-processed data, not "raw" data.
        p_data = dict.fromkeys(factors+responses, None)

        # Pre-process the energy
        p_data['energy'] = np.array(data['energy'])

        # Create a binarizer for the elements we are looking at so that we can use
        # it to calculate the GCNs
        lb_coord = preprocessing.LabelBinarizer()
        lb_coord.fit(np.unique([item for sublist in data['symbols'] for item in sublist
                                if item != 'C' and item != 'O']))
        # Determine the maximum coordination of each of the elements in the bulk, c_max.
        # This will also be used to calculate the GCNs. Note that `cmax` will be a nested
        # dictionary. The highest level keys are the fwids of the bulks; the second level
        # keys (which are the first-level values) are the unique elements of that bulk;
        # and the second-level values are naive coordination numbers (i.e., they treat
        # all elements the same).
        pkl_name = './pkls/cmax.pkl'
        try:
            # Calculating `cmax` takes a solid amount of time. Let's see if an old,
            # pickled version of it is lying around before we try calculating it
            # all over again.
            with open(pkl_name, 'rb') as fname:
                cmax = pickle.load(fname)
        except IOError:
            with utils.get_aux_db() as aux_db:
                # `bulks` is a dictionary of all of the bulks we've relaxed, where
                # the key is the fwid and the value is the ase.Atoms object.
                bulks = {fwid: mongo_doc_atoms(aux_db.find({'fwid': fwid})[0])
                         for fwid in np.unique(data['bulkfwid'])}
            cmax = dict.fromkeys(bulks)
            for fwid, bulk in bulks.iteritems():
                # PyMatGen prep-work before we calculate the coordination count
                # of each atom in the bulk. `neighbor_coords` a dictionary the coordination
                # numbers for each atom in the bulk, but sorted such that each key
                # is a different element and each value is a list of coordination numbers
                # (for each occurence of that element in the bulk).
                struct = AseAtomsAdaptor.get_structure(bulk)
                vcf = VoronoiCoordFinder(struct, allow_pathological=True)
                bulk_symbols = np.unique(bulk.get_chemical_symbols())
                neighbor_coords = dict.fromkeys(bulk_symbols, [])
                for i, atom in enumerate(bulk):
                    # We use a try/except block to address QHull errors. Since we can't
                    # figure out how to define a QHull error, we put down a blanket
                    # exception and spit it out so the user will know what happened.
                    try:
                        neighbor_sites = vcf.get_coordinated_sites(i, 0.8)
                        neighbor_atoms = [neighbor_site.species_string
                                          for neighbor_site in neighbor_sites]
                        neighbor_coords[atom.symbol].append(np.sum(lb_coord.transform(neighbor_atoms)))
                    except Exception as ex:
                        template = 'An exception of type {0} occurred. Arguments:\n{1!r}'
                        message = template.format(type(ex).__name__, ex.args)
                        print(message)
                        print('We might have gotten a Qhull error at fwid=%s, atom #%s (%s)' \
                              % (fwid, i, atom.symbol))
                        # If we get an error, then just put a zero and move on because,
                        # well, we need to put something.
                        neighbor_coords[atom.symbol].append(0)
                # Use `neighbor_coords` to populate `cmax`. We also make it a float
                # so that we don't have to do it later (i.e., do it up front).
                cmax[fwid] = {symbol: float(max(neighbor_coord))
                              for symbol, neighbor_coord in neighbor_coords.iteritems()}
            # Save our results to a pickle so we don't have to do this again.
            with open(pkl_name, 'wb') as fname:
                pickle.dump(cmax, fname)

        # Pre-process the GCNs. But first we initialize and then turn the GCN
        # array into a float array, since we'll be adding fractional coordination
        # numbers
        p_data['gcn'], __lb = self._coord2coordcount(['']*len(data['energy']))
        p_data['gcn'] = p_data['gcn'].astype(float)
        for i, coord in enumerate(data['coordination']):
            # `data` contains the coordinations as strings,
            # e.g., "[u'W:N-N', u'W:N-N-N']". This indexing removes the outer shell
            # to leave a W:N-N', u'W:N-N-N
            neighbor_coords = data['neighborcoord'][i][3:-2]
            # Split `neighbor_coords` from one string to a list, where each
            # element corresponds to a different neighbor. Now the form will be
            # ['W:N-N', 'W:N-N-N']
            neighbor_coords = neighbor_coords.split('\', u\'')
            # Take out the pre-labels, leaving a ['N-N', 'N-N-N']. The indexing
            # of this list is identical to the order-of-appearance within `coord`
            neighbor_coords = [neighbor_coord.split(':')[1] for neighbor_coord in neighbor_coords]
            # Calculate and assign the gcn contribution for each neighbor
            for j, neighbor in enumerate(coord.split('-')):
                # The classical coordination number of the neighbor (excluding adsorbate)
                neighbor_cn = len(neighbor_coords[j].split('-'))
                try:
                    _cmax = cmax[data['bulkfwid'][i]][neighbor]
                    # The index of `neighbor`'s element within the coordcount vector
                    index = self._coord2coordcount([neighbor])[0].tolist()[0].index(1)
                    try:
                        # Add the gcn contribution from this neighor.
                        p_data['gcn'][i][index] += neighbor_cn/_cmax
                    # If _cmax somehow turns out to be zero, then add a gcn of
                    # 1 (if the neighbor is coordinated at all)
                    except ZeroDivisionError:
                        if neighbor_cn:
                            p_data['gcn'][i][index] += 1
                # If the `coord` ends up containing an element that's not
                # in the bulk (which only happens on edge cases where
                # PyMatGen fails us), then simply set the neighbor_cn to 1
                # (if the neighbor is coordinated at all).
                except KeyError:
                    if neighbor_cn:
                        p_data['gcn'][i][index] += 1
            try:
                if not i % 100:
                    print("Pulling out data point #%s for GCN" % i)
            except ZeroDivisionError:
                pass

        # Stack the data to create the outputs
        x = self._stack(p_data, factors)
        y = self._stack(p_data, responses)

        # If specified, return the split data and the raw data
        if self.split:
            x_train, x_test, y_train, y_test = train_test_split(x, y,
                                                                train_size=self.train_size,
                                                                random_state=self.random_state)
            return x, y, data, x_train, x_test, y_train, y_test, lb_coord
        # If we are not splitting the data, then simply returt x, y, and the raw data
        else:
<<<<<<< HEAD
            return x, y, data, lb_ads, lb_coord


    def energy_fr_gcn(self):
        '''
        Pull data according to the following motifs:
            gcn     Generalized Coordination Number for an adsorbate on an alloy.
                    It is similar to the coordination count, but instead of simply
                    adding `1` for each neighbor, we add the fractional coordination
                    for that neighbor (i.e., if that neighbor normally has a CN of 12
                    and now it has a CN of 6, we assign its fractional coordination as
                    6/12=0.5). Note that this method has two shortfalls:
                        1) The fractional coordination of the neighbors is insensitive
                           to the identity of the missing next-neighbors,
                           e.g., if a bulk Ag slab atom is normally coordinated
                           as Ni-Ni-Ga-Ga, then a slab Ag atom that is
                           coordinated as Ni-Ni-Ga will look the same as
                           another slab Ag atom that is coordinated as Ni-Ga-Ga.
                        2) This algorithm does not differentiate the "normal
                           coordination" of one elemental atom in the bulk from
                           another. For example:  If an adsorbate coordination
                           is Ag-Ag and one of those Ag lost all of its neighbors
                           (i.e., had fractional coordination=0) while the other
                           Ag lost none (i.e., fractional coordination=1), then
                           this method would mark the adsorbate's gcn=0+1=1.
                           This would be the same gcn as a system whose two
                           Ag atoms had fractional coordinations of 0.5 (each).
        Outputs:
            data        A dictionary containing the data we pulled from the Local database.
                        This object is taken raw from the _pull method.
            x           A stacked array containing all of the data for all of the factors
            y           A stacked array containing all of the data for all of the responses
            x_train     A subset of `x` intended to use as a training set
            y_train     A subset of `y` intended to use as a training set
            x_test      A subset of `x` intended to use as a validation set
            y_test      A subset of `y` intended to use as a validation set
            lb_ads      The label binarizer used to binarize the adsorbate
            lb_coord    The label binarizer used to binarize the coordination vector
        '''
        # Establish the variables and pull the data from the Local database
        pulled_factors = ['coordination', 'neighborcoord', 'bulkfwid',
                          'adsorbate', 'mpid', 'miller']
        factors = ['gcn']
        responses = ['energy']
        data = self._pull(pulled_factors+responses+['symbols'])
        # Initialize a second dictionary, `p_data`, that will be identical to the `data`
        # dictionary, except the values will be pre-processed data, not "raw" data.
        p_data = dict.fromkeys(factors+responses, None)

        # Pre-process the energy
        p_data['energy'] = np.array(data['energy'])

        # Create a binarizer for the elements we are looking at so that we can use
        # it to calculate the GCNs
        lb_coord = preprocessing.LabelBinarizer()
        lb_coord.fit(np.unique([item for sublist in data['symbols'] for item in sublist
                                if item != 'C' and item != 'O']))
        # Determine the maximum coordination of each of the elements in the bulk, c_max.
        # This will also be used to calculate the GCNs. Note that `cmax` will be a nested
        # dictionary. The highest level keys are the fwids of the bulks; the second level
        # keys (which are the first-level values) are the unique elements of that bulk;
        # and the second-level values are naive coordination numbers (i.e., they treat
        # all elements the same).
        pkl_name = './pkls/cmax.pkl'
        try:
            # Calculating `cmax` takes a solid amount of time. Let's see if an old,
            # pickled version of it is lying around before we try calculating it
            # all over again.
            with open(pkl_name, 'rb') as fname:
                cmax = pickle.load(fname)
        except IOError:
            with utils.get_aux_db() as aux_db:
                # `bulks` is a dictionary of all of the bulks we've relaxed, where
                # the key is the fwid and the value is the ase.Atoms object.
                bulks = {fwid: mongo_doc_atoms(aux_db.find({'fwid': fwid})[0])
                         for fwid in np.unique(data['bulkfwid'])}
            cmax = dict.fromkeys(bulks)
            for fwid, bulk in bulks.iteritems():
                # PyMatGen prep-work before we calculate the coordination count
                # of each atom in the bulk. `neighbor_coords` a dictionary the coordination
                # numbers for each atom in the bulk, but sorted such that each key
                # is a different element and each value is a list of coordination numbers
                # (for each occurence of that element in the bulk).
                struct = AseAtomsAdaptor.get_structure(bulk)
                vcf = VoronoiCoordFinder(struct, allow_pathological=True)
                bulk_symbols = np.unique(bulk.get_chemical_symbols())
                neighbor_coords = dict.fromkeys(bulk_symbols, [])
                for i, atom in enumerate(bulk):
                    # We use a try/except block to address QHull errors. Since we can't
                    # figure out how to define a QHull error, we put down a blanket
                    # exception and spit it out so the user will know what happened.
                    try:
                        neighbor_sites = vcf.get_coordinated_sites(i, 0.8)
                        neighbor_atoms = [neighbor_site.species_string
                                          for neighbor_site in neighbor_sites]
                        neighbor_coords[atom.symbol].append(np.sum(lb_coord.transform(neighbor_atoms)))
                    except Exception as ex:
                        template = 'An exception of type {0} occurred. Arguments:\n{1!r}'
                        message = template.format(type(ex).__name__, ex.args)
                        print(message)
                        print('We might have gotten a Qhull error at fwid=%s, atom #%s (%s)' \
                              % (fwid, i, atom.symbol))
                        # If we get an error, then just put a zero and move on because,
                        # well, we need to put something.
                        neighbor_coords[atom.symbol].append(0)
                # Use `neighbor_coords` to populate `cmax`. We also make it a float
                # so that we don't have to do it later (i.e., do it up front).
                cmax[fwid] = {symbol: float(max(neighbor_coord))
                              for symbol, neighbor_coord in neighbor_coords.iteritems()}
            # Save our results to a pickle so we don't have to do this again.
            with open(pkl_name, 'wb') as fname:
                pickle.dump(cmax, fname)

        # Pre-process the GCNs. But first we initialize and then turn the GCN
        # array into a float array, since we'll be adding fractional coordination
        # numbers
        p_data['gcn'], __lb = self._coord2coordcount(['']*len(data['energy']))
        p_data['gcn'] = p_data['gcn'].astype(float)
        for i, coord in enumerate(data['coordination']):
            # `data` contains the coordinations as strings,
            # e.g., "[u'W:N-N', u'W:N-N-N']". This indexing removes the outer shell
            # to leave a W:N-N', u'W:N-N-N
            neighbor_coords = data['neighborcoord'][i][3:-2]
            # Split `neighbor_coords` from one string to a list, where each
            # element corresponds to a different neighbor. Now the form will be
            # ['W:N-N', 'W:N-N-N']
            neighbor_coords = neighbor_coords.split('\', u\'')
            # Take out the pre-labels, leaving a ['N-N', 'N-N-N']. The indexing
            # of this list is identical to the order-of-appearance within `coord`
            neighbor_coords = [neighbor_coord.split(':')[1] for neighbor_coord in neighbor_coords]
            # Calculate and assign the gcn contribution for each neighbor
            for j, neighbor in enumerate(coord.split('-')):
                # The classical coordination number of the neighbor (excluding adsorbate)
                neighbor_cn = len(neighbor_coords[j].split('-'))
                try:
                    _cmax = cmax[data['bulkfwid'][i]][neighbor]
                    # The index of `neighbor`'s element within the coordcount vector
                    index = self._coord2coordcount([neighbor])[0].tolist()[0].index(1)
                    try:
                        # Add the gcn contribution from this neighor.
                        p_data['gcn'][i][index] += neighbor_cn/_cmax
                    # If _cmax somehow turns out to be zero, then add a gcn of
                    # 1 (if the neighbor is coordinated at all)
                    except ZeroDivisionError:
                        if neighbor_cn:
                            p_data['gcn'][i][index] += 1
                # If the `coord` ends up containing an element that's not
                # in the bulk (which only happens on edge cases where
                # PyMatGen fails us), then simply set the neighbor_cn to 1
                # (if the neighbor is coordinated at all).
                except KeyError:
                    if neighbor_cn:
                        p_data['gcn'][i][index] += 1
            try:
                if not i % 100:
                    print("Pulling out data point #%s for GCN" % i)
            except ZeroDivisionError:
                pass

        # Stack the data to create the outputs
        x = self._stack(p_data, factors)
        y = self._stack(p_data, responses)

        # If specified, return the split data and the raw data
        if self.split:
            x_train, x_test, y_train, y_test = train_test_split(x, y,
                                                                train_size=self.train_size,
                                                                random_state=self.random_state)
            return x, y, data, x_train, x_test, y_train, y_test, lb_coord
        # If we are not splitting the data, then simply returt x, y, and the raw data
        else:
=======
>>>>>>> 0a1b99aa
            return x, y, data, lb_coord<|MERGE_RESOLUTION|>--- conflicted
+++ resolved
@@ -748,7 +748,6 @@
             return x, y, data, x_train, x_test, y_train, y_test, lb_coord
         # If we are not splitting the data, then simply returt x, y, and the raw data
         else:
-<<<<<<< HEAD
             return x, y, data, lb_ads, lb_coord
 
 
@@ -920,6 +919,4 @@
             return x, y, data, x_train, x_test, y_train, y_test, lb_coord
         # If we are not splitting the data, then simply returt x, y, and the raw data
         else:
-=======
->>>>>>> 0a1b99aa
             return x, y, data, lb_coord